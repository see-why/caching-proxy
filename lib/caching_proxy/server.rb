--- conflicted
+++ resolved
@@ -21,14 +21,10 @@
         return handle_admin_request(env)
       end
 
-<<<<<<< HEAD
       # Check if method is supported
       unless %w[GET HEAD POST PUT DELETE PATCH OPTIONS].include?(request_method)
         return [405, {}, ['Method Not Allowed']]
       end
-=======
-      return [405, {}, ['Method Not Allowed']] unless request_method == 'GET'
->>>>>>> 7e1ad432
 
       url = "#{@origin}#{path_info}"
       url += "?#{query_string}" unless query_string.nil? || query_string.empty?
@@ -169,7 +165,6 @@
       params
     end
 
-<<<<<<< HEAD
     def cacheable_method?(method)
       %w[GET HEAD OPTIONS].include?(method)
     end
@@ -261,8 +256,6 @@
       end
     end
 
-=======
->>>>>>> 7e1ad432
     def parse_cache_control(headers)
       cc = headers['cache-control'] || headers['Cache-Control']
       return [] if cc.nil? || cc.to_s.strip.empty?
